--- conflicted
+++ resolved
@@ -70,14 +70,6 @@
 
     def run(self) -> None:
         """Run the CLI main loop for managing projects."""
-<<<<<<< HEAD
-        print("📝 ToDoList CLI — Type 'new', 'edit', or 'exit'.")
-
-        while True:
-            command = input("\n> ").strip().lower()
-
-            if not command:
-=======
         print("📝 ToDoList CLI — Type 'new' to create a project or 'exit' to quit.\n")
 
         while True:
@@ -85,7 +77,6 @@
 
             if not command:
                 # ورودی خالی = ادامه بده بدون خطا
->>>>>>> 13dcc798
                 continue
 
             if command in {"exit", "quit"}:
@@ -96,15 +87,7 @@
                 self._handle_new_project()
                 continue
 
-<<<<<<< HEAD
-            if command == "edit":
-                self._handle_edit_project()
-                continue
-
-            print("⚠️ Unknown command. Try 'new', 'edit', or 'exit'.")
-=======
             print("⚠️ Unknown command. Try 'new' or 'exit'.")
->>>>>>> 13dcc798
 
     def _handle_new_project(self) -> None:
         """Handle creating a new project via CLI input."""
@@ -118,25 +101,6 @@
         except ValidationError as err:
             print(f"❌ {err}\n")
 
-<<<<<<< HEAD
-    def _handle_edit_project(self) -> None:
-        """Handle editing an existing project via CLI input."""
-        old_name = input("Enter current project name: ").strip()
-        new_name = input("Enter new project name: ").strip()
-        new_description = input("New description (optional): ").strip()
-
-        try:
-            project = self.edit_project(old_name, new_name, new_description)
-            print(f"✏️ Project '{old_name}' updated successfully → '{project.name}'")
-        except ValidationError as err:
-            print(f"❌ {err}\n")
-
-    def create_project(self, name: str, description: str = "") -> Project:
-        """Create a new project with validation checks."""
-        if len(self._projects) >= self._max_projects:
-            raise ValidationError("Project limit reached.")
-
-=======
     def create_project(self, name: str, description: str = "") -> Project:
         """Create a new project with validation checks."""
         # Check project limit
@@ -144,7 +108,6 @@
             raise ValidationError("Project limit reached.")
 
         # Check name validity
->>>>>>> 13dcc798
         if _is_blank(name):
             raise ValidationError("Project name is required.")
 
@@ -153,59 +116,22 @@
                 f"Project name must be between {NAME_MIN_LEN} and {NAME_MAX_LEN} characters."
             )
 
-<<<<<<< HEAD
-=======
         # Check description length
->>>>>>> 13dcc798
         if len(description) > DESC_MAX_LEN:
             raise ValidationError(
                 f"Description must be {DESC_MAX_LEN} characters or fewer."
             )
 
-<<<<<<< HEAD
-=======
         # Check for duplicate project name
->>>>>>> 13dcc798
         for project in self._projects:
             if project.name.strip().lower() == name.strip().lower():
                 raise ValidationError("Project name must be unique.")
 
-<<<<<<< HEAD
-=======
         # Create and store the project
->>>>>>> 13dcc798
         project = Project(name=name.strip(), description=description.strip())
         self._projects.append(project)
         return project
 
-<<<<<<< HEAD
-    def edit_project(self, old_name: str, new_name: str, new_description: str = "") -> Project:
-        """Edit an existing project's name and description."""
-        project = next((p for p in self._projects if p.name.lower() == old_name.strip().lower()), None)
-        if not project:
-            raise ValidationError(f"Project '{old_name}' not found.")
-
-        if _is_blank(new_name):
-            raise ValidationError("New project name cannot be empty.")
-
-        if not (NAME_MIN_LEN <= len(new_name) <= NAME_MAX_LEN):
-            raise ValidationError(
-                f"Project name must be between {NAME_MIN_LEN} and {NAME_MAX_LEN} characters."
-            )
-
-        for p in self._projects:
-            if p is not project and p.name.strip().lower() == new_name.strip().lower():
-                raise ValidationError("Another project with this name already exists.")
-
-        if len(new_description) > DESC_MAX_LEN:
-            raise ValidationError(f"Description must be {DESC_MAX_LEN} characters or fewer.")
-
-        project.name = new_name.strip()
-        project.description = new_description.strip()
-        return project
-
-=======
->>>>>>> 13dcc798
     @staticmethod
     def from_env() -> ToDoApp:
         """Factory that builds app from environment variables."""
