--- conflicted
+++ resolved
@@ -5,11 +5,8 @@
 from dotenv import load_dotenv
 import os
 import sys
-<<<<<<< HEAD
-=======
 import itertools
 from datetime import datetime
->>>>>>> 21173afb
 
 Status = Literal["todo", "doing", "done"]
 
@@ -39,14 +36,9 @@
 
 
 # ---------------------------------------------------------------------------
-<<<<<<< HEAD
-# Errors and Validation
-# ---------------------------------------------------------------------------
-=======
 # Error Classes
 # ---------------------------------------------------------------------------
 
->>>>>>> 21173afb
 class AppError(Exception):
     """Base error for the application."""
 
@@ -64,14 +56,9 @@
 
 
 # ---------------------------------------------------------------------------
-<<<<<<< HEAD
-# Core Application Logic
-# ---------------------------------------------------------------------------
-=======
 # Core Application
 # ---------------------------------------------------------------------------
 
->>>>>>> 21173afb
 class ToDoApp:
     """In-memory application state and operations."""
 
@@ -79,19 +66,12 @@
         self._projects: List[Project] = []
         self._max_projects = max_projects
         self._max_tasks = max_tasks
-<<<<<<< HEAD
-        self._next_project_id = 1
-        self._next_task_id = 1
-
-    # --------------------------- PROJECT MANAGEMENT ------------------------
-=======
         self._project_id_counter = itertools.count(1)
         self._task_id_counter = itertools.count(1)
 
     # -----------------------------------------------------------------------
     # PROJECT MANAGEMENT
     # -----------------------------------------------------------------------
->>>>>>> 21173afb
 
     def create_project(self, name: str, description: str = "") -> Project:
         if len(self._projects) >= self._max_projects:
@@ -102,38 +82,6 @@
 
         if not (ValidationError.NAME_MIN_LEN <= len(name) <= ValidationError.NAME_MAX_LEN):
             raise ValidationError("Invalid project name length.")
-<<<<<<< HEAD
-
-        for p in self._projects:
-            if p.name.strip().lower() == name.strip().lower():
-                raise ValidationError("Project name must be unique.")
-
-        project = Project(id=self._next_project_id, name=name.strip(), description=description.strip())
-        self._projects.append(project)
-        self._next_project_id += 1
-        return project
-
-    def edit_project(self, project_id: int, new_name: str, new_description: str = "") -> Project:
-        project = self._find_project(project_id)
-        if not project:
-            raise ValidationError(f"Project with ID={project_id} not found.")
-
-        if ValidationError.is_blank(new_name):
-            raise ValidationError("Project name cannot be empty.")
-
-        project.name = new_name.strip()
-        project.description = new_description.strip()
-        return project
-
-    def delete_project(self, project_id: int) -> None:
-        project = self._find_project(project_id)
-        if not project:
-            raise ValidationError(f"Project with ID={project_id} not found.")
-        self._projects.remove(project)
-
-    def list_projects(self) -> List[Project]:
-        return sorted(self._projects, key=lambda p: p.id)
-=======
         for project in self._projects:
             if project.name.strip().lower() == name.strip().lower():
                 raise ValidationError("Project name must be unique.")
@@ -217,191 +165,13 @@
         except ValueError as exc:
             raise ValidationError("Environment values must be integers.") from exc
         return ToDoApp(max_projects=max_projects, max_tasks=max_tasks)
->>>>>>> 21173afb
 
     # --------------------------- TASK MANAGEMENT --------------------------
 
-<<<<<<< HEAD
-    def add_task(self, project_id: int, title: str, description: str = "") -> Task:
-        project = self._find_project(project_id)
-        if not project:
-            raise ValidationError(f"Project ID={project_id} not found.")
-
-        if len(project.tasks) >= self._max_tasks:
-            raise ValidationError("Task limit reached for this project.")
-
-        if ValidationError.is_blank(title):
-            raise ValidationError("Task title is required.")
-
-        task = Task(id=self._next_task_id, title=title.strip(), description=description.strip())
-        self._next_task_id += 1
-        project.tasks.append(task)
-        return task
-
-    def edit_task(self, project_id: int, task_id: int, new_title: str, new_description: str, new_status: Status) -> Task:
-        project = self._find_project(project_id)
-        if not project:
-            raise ValidationError("Project not found.")
-
-        task = self._find_task(project, task_id)
-        if not task:
-            raise ValidationError("Task not found.")
-
-        task.title = new_title.strip()
-        task.description = new_description.strip()
-        if new_status not in ["todo", "doing", "done"]:
-            raise ValidationError("Invalid status value.")
-        task.status = new_status
-        return task
-
-    def delete_task(self, project_id: int, task_id: int) -> None:
-        project = self._find_project(project_id)
-        if not project:
-            raise ValidationError("Project not found.")
-
-        task = self._find_task(project, task_id)
-        if not task:
-            raise ValidationError("Task not found.")
-        project.tasks.remove(task)
-
-    def change_status(self, project_id: int, task_id: int, new_status: Status) -> Task:
-        if new_status not in ["todo", "doing", "done"]:
-            raise ValidationError("Invalid status.")
-
-        project = self._find_project(project_id)
-        if not project:
-            raise ValidationError("Project not found.")
-
-        task = self._find_task(project, task_id)
-        if not task:
-            raise ValidationError("Task not found.")
-
-        task.status = new_status
-        return task
-
-    def list_tasks(self, project_id: int) -> List[Task]:
-        project = self._find_project(project_id)
-        if not project:
-            raise ValidationError("Project not found.")
-        return sorted(project.tasks, key=lambda t: t.id)
-
-    # --------------------------- HELPERS ----------------------------------
-
-    def _find_project(self, project_id: int) -> Optional[Project]:
-        return next((p for p in self._projects if p.id == project_id), None)
-
-    def _find_task(self, project: Project, task_id: int) -> Optional[Task]:
-        return next((t for t in project.tasks if t.id == task_id), None)
-
-    # --------------------------- FACTORY ----------------------------------
-
-    @staticmethod
-    def from_env() -> ToDoApp:
-        load_dotenv()
-        try:
-            max_projects = int(os.getenv("MAX_NUMBER_OF_PROJECT", "10"))
-            max_tasks = int(os.getenv("MAX_NUMBER_OF_TASK", "100"))
-        except ValueError as exc:
-            raise ValidationError("Environment values must be integers.") from exc
-        return ToDoApp(max_projects=max_projects, max_tasks=max_tasks)
-
-    # --------------------------- CLI LOOP ---------------------------------
-
-    def run(self) -> None:
-        print("🧱 ToDoList CLI — Commands: new, list, edit, delete, add, edit-task, delete-task, status, tasks, exit")
-
-        while True:
-            command = input("\n> ").strip().lower()
-
-            try:
-                if command in {"exit", "quit"}:
-                    print("👋 Goodbye!")
-                    break
-
-                elif command == "new":
-                    name = input("Project name: ").strip()
-                    desc = input("Description (optional): ").strip()
-                    project = self.create_project(name, desc)
-                    print(f"✅ Project '{project.name}' created (ID={project.id})")
-
-                elif command == "list":
-                    projects = self.list_projects()
-                    if not projects:
-                        print("⚠️ No projects found.")
-                    else:
-                        print("\n📋 Projects:")
-                        for p in projects:
-                            print(f"  [{p.id}] {p.name} — {p.description or 'No description'} ({len(p.tasks)} tasks)")
-
-                elif command == "edit":
-                    pid = int(input("Project ID: "))
-                    new_name = input("New name: ").strip()
-                    new_desc = input("New description: ").strip()
-                    updated = self.edit_project(pid, new_name, new_desc)
-                    print(f"✏️ Project '{updated.name}' updated successfully.")
-
-                elif command == "delete":
-                    pid = int(input("Project ID: "))
-                    self.delete_project(pid)
-                    print(f"🗑️ Project {pid} deleted.")
-
-                elif command == "add":
-                    pid = int(input("Project ID: "))
-                    title = input("Task title: ").strip()
-                    desc = input("Description (optional): ").strip()
-                    task = self.add_task(pid, title, desc)
-                    print(f"🆕 Task '{task.title}' (ID={task.id}) added to project {pid}")
-
-                elif command == "edit-task":
-                    pid = int(input("Project ID: "))
-                    tid = int(input("Task ID: "))
-                    title = input("New title: ").strip()
-                    desc = input("New description: ").strip()
-                    status = input("New status (todo/doing/done): ").strip().lower()
-                    updated = self.edit_task(pid, tid, title, desc, status)
-                    print(f"✏️ Task '{updated.title}' updated successfully.")
-
-                elif command == "delete-task":
-                    pid = int(input("Project ID: "))
-                    tid = int(input("Task ID: "))
-                    self.delete_task(pid, tid)
-                    print(f"🗑️ Task {tid} deleted from project {pid}.")
-
-                elif command == "status":
-                    pid = int(input("Project ID: "))
-                    tid = int(input("Task ID: "))
-                    new_status = input("New status (todo/doing/done): ").strip().lower()
-                    updated = self.change_status(pid, tid, new_status)
-                    print(f"🔄 Task '{updated.title}' status changed to {updated.status}.")
-
-                elif command == "tasks":
-                    pid = int(input("Project ID: "))
-                    tasks = self.list_tasks(pid)
-                    if not tasks:
-                        print("⚠️ No tasks for this project.")
-                    else:
-                        print(f"\n📋 Tasks for Project {pid}:")
-                        for t in tasks:
-                            print(f"  [{t.id}] {t.title} — {t.status} | {t.description or 'No description'}")
-
-                else:
-                    print("⚠️ Unknown command. Try again.")
-
-            except ValidationError as e:
-                print(f"❌ {e}")
-            except ValueError:
-                print("❌ Invalid input type. Use numbers for IDs.")
-
-
-# ---------------------------------------------------------------------------
-# Entry Point
-# ---------------------------------------------------------------------------
-=======
 # ---------------------------------------------------------------------------
 # ENTRY POINT
 # ---------------------------------------------------------------------------
 
->>>>>>> 21173afb
 def main(argv: Optional[List[str]] = None) -> int:
     _ = argv or sys.argv[1:]
     app = ToDoApp.from_env()
